# Copyright (c) 2016-2022 Memgraph Ltd. [https://memgraph.com]
#
# Licensed under the Apache License, Version 2.0 (the "License");
# you may not use this file except in compliance with the License.
# You may obtain a copy of the License at
#
#     http://www.apache.org/licenses/LICENSE-2.0
#
# Unless required by applicable law or agreed to in writing, software
# distributed under the License is distributed on an "AS IS" BASIS,
# WITHOUT WARRANTIES OR CONDITIONS OF ANY KIND, either express or implied.
# See the License for the specific language governing permissions and
# limitations under the License.

import re
from abc import ABC, abstractmethod
from typing import Any, Dict, Iterator, List, Optional, Union

from .memgraph import Connection, Memgraph
from .utilities import to_cypher_labels, to_cypher_properties, to_cypher_value
from .models import Node, Relationship


class DeclarativeBaseTypes:
    AND_WHERE = "AND_WHERE"
    CALL = "CALL"
    CREATE = "CREATE"
    DELETE = "DELETE"
    EDGE = "EDGE"
    LIMIT = "LIMIT"
    MATCH = "MATCH"
    MERGE = "MERGE"
    NODE = "NODE"
    ORDER_BY = "ORDER_BY"
    OR_WHERE = "OR_WHERE"
    REMOVE = "REMOVE"
    RETURN = "RETURN"
    SKIP = "SKIP"
    UNION = "UNION"
    UNWIND = "UNWIND"
    WHERE = "WHERE"
    WITH = "WITH"
    YIELD = "YIELD"


class MatchConstants:
    DIRECTED = "directed"
    LABELS_STR = "labels_str"
    OPTIONAL = "optional"
    PROPERTIES_STR = "properties_str"
    QUERY = "query"
    TYPE = "type"
    VARIABLE = "variable"


class WhereConditionConstants:
    WHERE = "WHERE"
    AND = "AND"
    OR = "OR"


class NoVariablesMatchedException(Exception):
    def __init__(self):
        message = "No variables have been matched in the query"
        super().__init__(message)


class InvalidMatchChainException(Exception):
    def __init__(self):
        message = "Invalid match query when linking!"
        super().__init__(message)


class PartialQuery(ABC):
    def __init__(self, type: str):
        self.type = type

    @abstractmethod
    def construct_query(self) -> str:
        pass


class MatchPartialQuery(PartialQuery):
    def __init__(self, optional: bool):
        super().__init__(DeclarativeBaseTypes.MATCH)

        self.optional = optional

    def construct_query(self) -> str:
        if self.optional:
            return " OPTIONAL MATCH "

        return " MATCH "


class MergePartialQuery(PartialQuery):
    def __init__(self):
        super().__init__(DeclarativeBaseTypes.MERGE)

    def construct_query(self) -> str:
        return " MERGE "


class CreatePartialQuery(PartialQuery):
    def __init__(self):
        super().__init__(DeclarativeBaseTypes.CREATE)

    def construct_query(self) -> str:
        return " CREATE "


class CallPartialQuery(PartialQuery):
    def __init__(self, procedure: str, arguments: str):
        super().__init__(DeclarativeBaseTypes.CALL)

        self.procedure = procedure
        self.arguments = arguments

    def construct_query(self) -> str:
        return f" CALL {self.procedure}({self.arguments if self.arguments else ''}) "


class WhereConditionPartialQuery(PartialQuery):
    def __init__(self, keyword: str, query: str):
        super().__init__(DeclarativeBaseTypes.WHERE)

        self.keyword = keyword
        self.query = query

    def construct_query(self) -> str:
        """Constructs a where partial query."""
        return f" {self.keyword} {self.query} "


class NodePartialQuery(PartialQuery):
    def __init__(self, variable: str, labels: str, properties: str):
        super().__init__(DeclarativeBaseTypes.NODE)

        self._variable = variable
        self._labels = labels
        self._properties = properties

    @property
    def variable(self) -> str:
        return self._variable if self._variable is not None else ""

    @property
    def labels(self) -> str:
        return self._labels if self._labels is not None else ""

    @property
    def properties(self) -> str:
        return self._properties if self._properties is not None else ""

    def construct_query(self) -> str:
        """Constructs a node partial query."""
<<<<<<< HEAD
        return f"({self.variable}{self.labels}{' ' + self.properties if self.properties else ''})"
=======
        return f"({self.variable}{self.labels}{self.properties})"
>>>>>>> dd8a073f


class EdgePartialQuery(PartialQuery):
    def __init__(
        self, variable: Optional[str], labels: Optional[str], properties: Optional[str], directed: bool, from_: bool
    ):
        super().__init__(DeclarativeBaseTypes.EDGE)

        self.directed = directed
        self._variable = variable
        self._labels = labels
        self._properties = properties
        self._from = from_

    @property
    def variable(self) -> str:
        return self._variable if self._variable is not None else ""

    @property
    def labels(self) -> str:
        return self._labels if self._labels is not None else ""

    @property
    def properties(self) -> str:
        return self._properties if self._properties is not None else ""

    def construct_query(self) -> str:
        """Constructs an edge partial query."""
        relationship_query = f"{self.variable}{self.labels}{self.properties}"

        if not self.directed:
            relationship_query = f"-[{relationship_query}]-"
            return relationship_query

        if self._from:
            relationship_query = f"<-[{relationship_query}]-"
        else:
            relationship_query = f"-[{relationship_query}]->"

        return relationship_query


class UnwindPartialQuery(PartialQuery):
    def __init__(self, list_expression: str, variable: str):
        super().__init__(DeclarativeBaseTypes.UNWIND)

        self.list_expression = list_expression
        self.variable = variable

    def construct_query(self) -> str:
        """Constructs an unwind partial query."""
        return f" UNWIND {self.list_expression} AS {self.variable} "


def dict_to_alias_statement(alias_dict: Dict[str, str]) -> str:
    """Creates a string expression of alias statements from a dictionary of
    expression, variable name dictionary.
    """
    return ", ".join(
        f"{key} AS {value}" if value != "" and key != value else f"{key}" for (key, value) in alias_dict.items()
    )


class WithPartialQuery(PartialQuery):
    def __init__(self, results: Dict[str, str]):
        super().__init__(DeclarativeBaseTypes.WITH)

        self._results = results

    @property
    def results(self) -> str:
        return self._results if self._results is not None else ""

    def construct_query(self) -> str:
        """Creates a WITH statement Cypher partial query."""
        if len(self.results) == 0:
            return " WITH * "
        return f" WITH {dict_to_alias_statement(self.results)} "


class UnionPartialQuery(PartialQuery):
    def __init__(self, include_duplicates: bool):
        super().__init__(DeclarativeBaseTypes.UNION)

        self.include_duplicates = include_duplicates

    def construct_query(self) -> str:
        """Creates a UNION statement Cypher partial query."""
        return f" UNION{f' ALL' if self.include_duplicates else ''} "


class DeletePartialQuery(PartialQuery):
    def __init__(self, variable_expressions: List[str], detach: bool):
        super().__init__(DeclarativeBaseTypes.DELETE)

        self._variable_expressions = variable_expressions
        self.detach = detach

    @property
    def variable_expressions(self) -> str:
        return self._variable_expressions if self._variable_expressions is not None else ""

    def construct_query(self) -> str:
        """Creates a DELETE statement Cypher partial query."""
        return f" {'DETACH' if self.detach else ''} DELETE {', '.join(self.variable_expressions)} "


class RemovePartialQuery(PartialQuery):
    def __init__(self, items: List[str]):
        super().__init__(DeclarativeBaseTypes.REMOVE)

        self._items = items

    @property
    def items(self) -> str:
        return self._items if self._items is not None else ""

    def construct_query(self) -> str:
        """Creates a REMOVE statement Cypher partial query."""
        return f" REMOVE {', '.join(self.items)} "


class YieldPartialQuery(PartialQuery):
    def __init__(self, results: Dict[str, str]):
        super().__init__(DeclarativeBaseTypes.YIELD)

        self._results = results

    @property
    def results(self) -> str:
        return self._results if self._results is not None else ""

    def construct_query(self) -> str:
        """Creates a YIELD statement Cypher partial query."""
        if len(self.results) == 0:
            return " YIELD * "
        return f" YIELD {dict_to_alias_statement(self.results)} "


class ReturnPartialQuery(PartialQuery):
    def __init__(self, results: Dict[str, str]):
        super().__init__(DeclarativeBaseTypes.RETURN)

        self._results = results

    @property
    def results(self) -> str:
        return self._results if self._results is not None else ""

    def construct_query(self) -> str:
        """Creates a RETURN statement Cypher partial query."""
        if len(self.results) == 0:
            return " RETURN * "
        return f" RETURN {dict_to_alias_statement(self.results)} "


class OrderByPartialQuery(PartialQuery):
    def __init__(self, properties: str):
        super().__init__(DeclarativeBaseTypes.ORDER_BY)

        self.properties = properties

    def construct_query(self) -> str:
        """Creates a ORDER BY statement Cypher partial query."""
        return f" ORDER BY {self.properties} "


class LimitPartialQuery(PartialQuery):
    def __init__(self, integer_expression: str):
        super().__init__(DeclarativeBaseTypes.LIMIT)

        self.integer_expression = integer_expression

    def construct_query(self) -> str:
        """Creates a LIMIT statement Cypher partial query."""
        return f" LIMIT {self.integer_expression} "


class SkipPartialQuery(PartialQuery):
    def __init__(self, integer_expression: str):
        super().__init__(DeclarativeBaseTypes.SKIP)

        self.integer_expression = integer_expression

    def construct_query(self) -> str:
        """Creates a SKIP statement Cypher partial query."""
        return f" SKIP {self.integer_expression} "


class AddStringPartialQuery(PartialQuery):
    def __init__(self, custom_cypher: str):
        super().__init__(DeclarativeBaseTypes.SKIP)

        self.custom_cypher = custom_cypher

    def construct_query(self) -> str:
        return f"{self.custom_cypher}"


class DeclarativeBase(ABC):
    def __init__(self, connection: Optional[Union[Connection, Memgraph]] = None):
        self._query: List[Any] = []
        self._connection = connection if connection is not None else Memgraph()

    def match(self, optional: bool = False) -> "DeclarativeBase":
        """Creates a MATCH statement Cypher partial query."""
        self._query.append(MatchPartialQuery(optional))

        return self

    def merge(self) -> "DeclarativeBase":
        """Creates a MERGE statement Cypher partial query."""
        self._query.append(MergePartialQuery())

        return self

    def create(self) -> "DeclarativeBase":
        """Creates a CREATE statement Cypher partial query."""
        self._query.append(CreatePartialQuery())

        return self

    def call(self, procedure: str, arguments: Optional[str] = None) -> "DeclarativeBase":
        """Creates a CALL statement Cypher partial query."""
        self._query.append(CallPartialQuery(procedure, arguments))

        return self

    def node(
        self,
        labels: Union[str, List[str], None] = "",
        variable: Optional[str] = None,
        node: Optional["Node"] = None,
        **kwargs,
    ) -> "DeclarativeBase":
        """Creates a node Cypher partial query."""
        if not self._is_linking_valid_with_query(DeclarativeBaseTypes.NODE):
            raise InvalidMatchChainException()

        if node is None:
            labels_str = to_cypher_labels(labels)
            properties_str = to_cypher_properties(kwargs)
        else:
            labels_str = to_cypher_labels(node._labels)
            properties_str = to_cypher_properties(node._properties)

        self._query.append(NodePartialQuery(variable, labels_str, properties_str))

        return self

    def to(
        self,
        edge_label: Optional[str] = "",
        directed: Optional[bool] = True,
        variable: Optional[str] = None,
        relationship: Optional["Relationship"] = None,
        **kwargs,
    ) -> "DeclarativeBase":
        """Creates a relationship Cypher partial query with a '->' sign."""
        if not self._is_linking_valid_with_query(DeclarativeBaseTypes.EDGE):
            raise InvalidMatchChainException()

        if relationship is None:
            labels_str = to_cypher_labels(edge_label)
            properties_str = to_cypher_properties(kwargs)
        else:
            labels_str = to_cypher_labels(relationship._type)
            properties_str = to_cypher_properties(relationship._properties)

        self._query.append(EdgePartialQuery(variable, labels_str, properties_str, bool(directed), False))

        return self

    def from_(
        self,
        edge_label: Optional[str] = "",
        directed: Optional[bool] = True,
        variable: Optional[str] = None,
        relationship: Optional["Relationship"] = None,
        **kwargs,
    ) -> "Match":
        """Creates a relationship Cypher partial query with a '<-' sign."""
        if not self._is_linking_valid_with_query(DeclarativeBaseTypes.EDGE):
            raise InvalidMatchChainException()

        if relationship is None:
            labels_str = to_cypher_labels(edge_label)
            properties_str = to_cypher_properties(kwargs)
        else:
            labels_str = to_cypher_labels(relationship._type)
            properties_str = to_cypher_properties(relationship._properties)

        self._query.append(EdgePartialQuery(variable, labels_str, properties_str, bool(directed), True))

        return self

    def where(self, property: str, operator: str, value: Any) -> "DeclarativeBase":
        """Creates a WHERE statement Cypher partial query."""
        value_cypher = to_cypher_value(value)
        self._query.append(
            WhereConditionPartialQuery(WhereConditionConstants.WHERE, " ".join([property, operator, value_cypher]))
        )

        return self

    def and_where(self, property: str, operator: str, value: Any) -> "DeclarativeBase":
        """Creates a AND (expression) statement Cypher partial query."""
        value_cypher = to_cypher_value(value)
        self._query.append(
            WhereConditionPartialQuery(WhereConditionConstants.AND, " ".join([property, operator, value_cypher]))
        )

        return self

    def or_where(self, property: str, operator: str, value: Any) -> "DeclarativeBase":
        """Creates a OR (expression) statement Cypher partial query."""
        value_cypher = to_cypher_value(value)
        self._query.append(
            WhereConditionPartialQuery(WhereConditionConstants.OR, " ".join([property, operator, value_cypher]))
        )

        return self

    def unwind(self, list_expression: str, variable: str) -> "DeclarativeBase":
        """Creates a UNWIND statement Cypher partial query."""
        self._query.append(UnwindPartialQuery(list_expression, variable))

        return self

    def with_(self, results: Optional[Dict[str, str]] = {}) -> "DeclarativeBase":
        """Creates a WITH statement Cypher partial query."""
        self._query.append(WithPartialQuery(results))

        return self

    def union(self, include_duplicates: Optional[bool] = True) -> "DeclarativeBase":
        """Creates a UNION statement Cypher partial query."""
        self._query.append(UnionPartialQuery(include_duplicates))

        return self

    def delete(self, variable_expressions: List[str], detach: Optional[bool] = False) -> "DeclarativeBase":
        """Creates a DELETE statement Cypher partial query."""
        self._query.append(DeletePartialQuery(variable_expressions, detach))

        return self

    def remove(self, items: List[str]) -> "DeclarativeBase":
        """Creates a REMOVE statement Cypher partial query."""
        self._query.append(RemovePartialQuery(items))

        return self

    def yield_(self, results: Optional[Dict[str, str]] = {}) -> "DeclarativeBase":
        """Creates a YIELD statement Cypher partial query."""
        self._query.append(YieldPartialQuery(results))

        return self

    def return_(self, results: Optional[Dict[str, str]] = {}) -> "DeclarativeBase":
        """Creates a RETURN statement Cypher partial query."""
        self._query.append(ReturnPartialQuery(results))

        return self

    def order_by(self, properties: str) -> "DeclarativeBase":
        """Creates a ORDER BY statement Cypher partial query."""
        self._query.append(OrderByPartialQuery(properties))

        return self

    def limit(self, integer_expression: str) -> "DeclarativeBase":
        """Creates a LIMIT statement Cypher partial query."""
        self._query.append(LimitPartialQuery(integer_expression))

        return self

    def skip(self, integer_expression: str) -> "DeclarativeBase":
        """Creates a SKIP statement Cypher partial query."""
        self._query.append(SkipPartialQuery(integer_expression))

        return self

    def add_custom_cypher(self, custom_cypher: str) -> "DeclarativeBase":
        self._query.append(AddStringPartialQuery(custom_cypher))

        return self

    def get_single(self, retrieve: str) -> Any:
        """Returns a single result with a `retrieve` variable name."""
        query = self._construct_query()

        result = next(self._connection.execute_and_fetch(query), None)

        if result:
            return result[retrieve]
        return result

    def execute(self) -> Iterator[Dict[str, Any]]:
        """Executes the Cypher query."""
        query = self._construct_query()
        return self._connection.execute_and_fetch(query)

    def _construct_query(self) -> str:
        """Constructs the (partial) Cypher query so it can be executed."""
        query = [""]

        # if not self._any_variables_matched():
        #    raise NoVariablesMatchedException()

        for partial_query in self._query:
            query.append(partial_query.construct_query())

        joined_query = "".join(query)
        joined_query = re.sub("\\s\\s+", " ", joined_query)
        return joined_query

    def _any_variables_matched(self) -> bool:
        """Checks if any variables are present in the result."""
        return any(
            q.type in [DeclarativeBaseTypes.EDGE, DeclarativeBaseTypes.NODE] and q.variable not in [None, ""]
            for q in self._query
        )

    def _is_linking_valid_with_query(self, match_type: str):
        """Checks if linking functions match the current query."""
        return len(self._query) == 0 or self._query[-1].type != match_type


class QueryBuilder(DeclarativeBase):
    def __init__(self, connection: Optional[Union[Connection, Memgraph]] = None):
        super().__init__(connection)


class Create(DeclarativeBase):
    def __init__(self, connection: Optional[Union[Connection, Memgraph]] = None):
        super().__init__(connection)
        self._query.append(CreatePartialQuery())


class Match(DeclarativeBase):
    def __init__(self, optional: bool = False, connection: Optional[Union[Connection, Memgraph]] = None):
        super().__init__(connection)
        self._query.append(MatchPartialQuery(optional))


class Merge(DeclarativeBase):
    def __init__(self, connection: Optional[Union[Connection, Memgraph]] = None):
        super().__init__(connection)
        self._query.append(MergePartialQuery())


class Call(DeclarativeBase):
    def __init__(
        self, procedure: str, arguments: Optional[str] = None, connection: Optional[Union[Connection, Memgraph]] = None
    ):
        super().__init__(connection)
        self._query.append(CallPartialQuery(procedure, arguments))


class Unwind(DeclarativeBase):
    def __init__(self, list_expression: str, variable: str, connection: Optional[Union[Connection, Memgraph]] = None):
        super().__init__(connection)
        self._query.append(UnwindPartialQuery(list_expression, variable))


class With(DeclarativeBase):
    def __init__(
        self, results: Optional[Dict[str, str]] = {}, connection: Optional[Union[Connection, Memgraph]] = None
    ):
        super().__init__(connection)
        self._query.append(WithPartialQuery(results))<|MERGE_RESOLUTION|>--- conflicted
+++ resolved
@@ -154,11 +154,7 @@
 
     def construct_query(self) -> str:
         """Constructs a node partial query."""
-<<<<<<< HEAD
         return f"({self.variable}{self.labels}{' ' + self.properties if self.properties else ''})"
-=======
-        return f"({self.variable}{self.labels}{self.properties})"
->>>>>>> dd8a073f
 
 
 class EdgePartialQuery(PartialQuery):
