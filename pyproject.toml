[tool.poetry]
name = "GQLAlchemy"
<<<<<<< HEAD
version = "1.1.2"
=======
version = "1.1.3"
>>>>>>> cd0eff13
description = "GQLAlchemy is library developed with purpose of assisting writing and running queries on Memgraph."
repository = "https://github.com/memgraph/gqlalchemy"
authors = [
    "Jure Bajic <jure.bajic@memgraph.com>",
    "Josip Mrden <josip.mrden@memgraph.com>",
    "Josip Matak <josip.matak@memgraph.com>",
    "Marko Budiselic <marko.budiselic@memgraph.com>",
    "Mislav Vuletić <mislav.vuletic@memgraph.com>",
]
license = "Apache-2.0"
readme = "README.md"
packages = [{ include = "gqlalchemy" }]

[tool.black]
line-length = 120
include = '\.pyi?$'
exclude = '''
/(
    \.git
  | \.hg
  | \.mypy_cache
  | \.tox
  | \.venv
  | _build
  | buck-out
  | build
  | dist
)/
'''

[tool.poetry.dependencies]
python = "^3.7"
pymgclient = "1.2.0"
networkx = "^2.5.1"
pydantic = "^1.8.2"

[tool.poetry.dev-dependencies]
black = "^21.5b1"
pytest = "^6.2.4"
pytest-black = "^0.3.12"
pytest-cov = "^2.12.0"
pytest-flake8 = "^1.0.7"
pytest-timeout = "^1.4.2"
pre-commit = "^2.15.0"

[build-system]
requires = ["poetry-core>=1.0.0"]
build-backend = "poetry.core.masonry.api"<|MERGE_RESOLUTION|>--- conflicted
+++ resolved
@@ -1,10 +1,6 @@
 [tool.poetry]
 name = "GQLAlchemy"
-<<<<<<< HEAD
-version = "1.1.2"
-=======
 version = "1.1.3"
->>>>>>> cd0eff13
 description = "GQLAlchemy is library developed with purpose of assisting writing and running queries on Memgraph."
 repository = "https://github.com/memgraph/gqlalchemy"
 authors = [
