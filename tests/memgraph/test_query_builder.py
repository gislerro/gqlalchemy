--- conflicted
+++ resolved
@@ -13,11 +13,18 @@
 # limitations under the License.
 
 import pytest
-<<<<<<< HEAD
-from gqlalchemy import InvalidMatchChainException, QueryBuilder, match, call, unwind, with_, merge
-=======
-from gqlalchemy import InvalidMatchChainException, QueryBuilder, match, call, unwind, with_, Node, Relationship, Field
->>>>>>> 3574c7c8
+from gqlalchemy import (
+    InvalidMatchChainException,
+    QueryBuilder,
+    match,
+    call,
+    unwind,
+    with_,
+    merge,
+    Node,
+    Relationship,
+    Field,
+)
 from gqlalchemy.memgraph import Memgraph
 from typing import Optional
 from unittest.mock import patch
@@ -334,67 +341,75 @@
     query_builder = QueryBuilder().match().node(variable="n1", labels="Node1").delete({"n1"})
     expected_query = " MATCH (n1:Node1) DELETE n1 "
 
-<<<<<<< HEAD
+    with patch.object(Memgraph, "execute_and_fetch", return_value=None) as mock:
+        query_builder.execute()
         mock.assert_called_with(expected_query)
 
-    def test_simple_merge(self):
-        query_builder = merge().node("L1", variable="n").to("TO").node("L2")
-        expected_query = " MERGE (n:L1)-[:TO]->(:L2)"
-
-        with patch.object(Memgraph, "execute_and_fetch", return_value=None) as mock:
-            query_builder.execute()
-
-        mock.assert_called_with(expected_query)
-
-    def test_base_merge(self):
-        query_builder = QueryBuilder().merge().node("L1", variable="n").to("TO").node("L2").return_()
-        expected_query = " MERGE (n:L1)-[:TO]->(:L2) RETURN * "
-
-        with patch.object(Memgraph, "execute_and_fetch", return_value=None) as mock:
-            query_builder.execute()
-
-        mock.assert_called_with(expected_query)
-
-    def test_simple_create_with_variables(self):
-        query_builder = (
-            QueryBuilder().create().node("L1", variable="n").to("TO", variable="e").node("L2", variable="m").return_()
-        )
-        expected_query = " CREATE (n:L1)-[e:TO]->(m:L2) RETURN * "
-
-        with patch.object(Memgraph, "execute_and_fetch", return_value=None) as mock:
-            query_builder.execute()
-
-        mock.assert_called_with(expected_query)
-
-    def test_simple_match_with_variables(self):
-        query_builder = (
-            QueryBuilder().match().node("L1", variable="n").to("TO", variable="e").node("L2", variable="m").return_()
-        )
-        expected_query = " MATCH (n:L1)-[e:TO]->(m:L2) RETURN * "
-=======
-    with patch.object(Memgraph, "execute_and_fetch", return_value=None) as mock:
-        query_builder.execute()
->>>>>>> 3574c7c8
-
-    mock.assert_called_with(expected_query)
-
-
-<<<<<<< HEAD
-    def test_simple_merge_with_variables(self):
-        query_builder = merge().node("L1", variable="n").to("TO", variable="e").node("L2", variable="m").return_()
-        expected_query = " MERGE (n:L1)-[e:TO]->(m:L2) RETURN * "
-
-        with patch.object(Memgraph, "execute_and_fetch", return_value=None) as mock:
-            query_builder.execute()
-
-        mock.assert_called_with(expected_query)
-
-    def test_base_merge_with_variables(self):
-        query_builder = (
-            QueryBuilder().merge().node("L1", variable="n").to("TO", variable="e").node("L2", variable="m").return_()
-        )
-        expected_query = " MERGE (n:L1)-[e:TO]->(m:L2) RETURN * "
-=======
+
+def test_simple_merge(memgraph):
+    query_builder = merge().node("L1", variable="n").to("TO").node("L2")
+    expected_query = " MERGE (n:L1)-[:TO]->(:L2)"
+
+    with patch.object(Memgraph, "execute_and_fetch", return_value=None) as mock:
+        query_builder.execute()
+
+    mock.assert_called_with(expected_query)
+
+
+def test_base_merge(memgraph):
+    query_builder = QueryBuilder().merge().node("L1", variable="n").to("TO").node("L2").return_()
+    expected_query = " MERGE (n:L1)-[:TO]->(:L2) RETURN * "
+
+    with patch.object(Memgraph, "execute_and_fetch", return_value=None) as mock:
+        query_builder.execute()
+
+    mock.assert_called_with(expected_query)
+
+
+def test_simple_create_with_variables(memgraph):
+    query_builder = (
+        QueryBuilder().create().node("L1", variable="n").to("TO", variable="e").node("L2", variable="m").return_()
+    )
+    expected_query = " CREATE (n:L1)-[e:TO]->(m:L2) RETURN * "
+
+    with patch.object(Memgraph, "execute_and_fetch", return_value=None) as mock:
+        query_builder.execute()
+
+    mock.assert_called_with(expected_query)
+
+
+def test_simple_match_with_variables(memgraph):
+    query_builder = (
+        QueryBuilder().match().node("L1", variable="n").to("TO", variable="e").node("L2", variable="m").return_()
+    )
+    expected_query = " MATCH (n:L1)-[e:TO]->(m:L2) RETURN * "
+    with patch.object(Memgraph, "execute_and_fetch", return_value=None) as mock:
+        query_builder.execute()
+
+    mock.assert_called_with(expected_query)
+
+
+def test_simple_merge_with_variables(memgraph):
+    query_builder = merge().node("L1", variable="n").to("TO", variable="e").node("L2", variable="m").return_()
+    expected_query = " MERGE (n:L1)-[e:TO]->(m:L2) RETURN * "
+
+    with patch.object(Memgraph, "execute_and_fetch", return_value=None) as mock:
+        query_builder.execute()
+
+    mock.assert_called_with(expected_query)
+
+
+def test_base_merge_with_variables(memgraph):
+    query_builder = (
+        QueryBuilder().merge().node("L1", variable="n").to("TO", variable="e").node("L2", variable="m").return_()
+    )
+    expected_query = " MERGE (n:L1)-[e:TO]->(m:L2) RETURN * "
+    with patch.object(Memgraph, "execute_and_fetch", return_value=None) as mock:
+        query_builder.execute()
+
+    mock.assert_called_with(expected_query)
+
+
 def test_delete_detach(memgraph):
     query_builder = (
         QueryBuilder()
@@ -405,7 +420,6 @@
         .delete(["n1", "n2"], True)
     )
     expected_query = " MATCH (n1:Node1)-[:EDGE]->(n2:Node2) DETACH DELETE n1, n2 "
->>>>>>> 3574c7c8
 
     with patch.object(Memgraph, "execute_and_fetch", return_value=None) as mock:
         query_builder.execute()
@@ -422,211 +436,223 @@
 
     mock.assert_called_with(expected_query)
 
-<<<<<<< HEAD
-        with patch.object(Memgraph, "execute_and_fetch", return_value=None) as mock:
-            query_builder.execute()
-
-        mock.assert_called_with(expected_query)
-
-    def test_multiple_merges(self):
-        query_builder = (
-            QueryBuilder()
-            .merge()
-            .node("L1", variable="n")
-            .to("TO")
-            .node("L2", variable="m")
-            .merge()
-            .node(variable="n")
-            .to("TO")
-            .node("L3")
-            .return_()
-        )
-        expected_query = " MERGE (n:L1)-[:TO]->(m:L2) MERGE (n)-[:TO]->(:L3) RETURN * "
-
-        with patch.object(Memgraph, "execute_and_fetch", return_value=None) as mock:
-            query_builder.execute()
-
-        mock.assert_called_with(expected_query)
-
-    def test_load_csv_with_header(self):
-        query_builder = QueryBuilder().load_csv("path/to/my/file.csv", True, "row").return_()
-        expected_query = " LOAD CSV FROM 'path/to/my/file.csv' WITH HEADER AS row RETURN * "
-        with patch.object(Memgraph, "execute_and_fetch", return_value=None) as mock:
-            query_builder.execute()
-        mock.assert_called_with(expected_query)
-
-    def test_load_csv_no_header(self):
-        query_builder = QueryBuilder().load_csv("path/to/my/file.csv", False, "row").return_()
-        expected_query = " LOAD CSV FROM 'path/to/my/file.csv' NO HEADER AS row RETURN * "
-        with patch.object(Memgraph, "execute_and_fetch", return_value=None) as mock:
-            query_builder.execute()
-        mock.assert_called_with(expected_query)
-
-    def test_where(self):
-        query_builder = (
-            QueryBuilder()
-            .match()
-            .node("L1", variable="n")
-            .to("TO")
-            .node("L2", variable="m")
-            .where("n.name", "=", "best_name")
-            .return_()
-        )
-        expected_query = " MATCH (n:L1)-[:TO]->(m:L2) WHERE n.name = 'best_name' RETURN * "
-
-        with patch.object(Memgraph, "execute_and_fetch", return_value=None) as mock:
-            query_builder.execute()
-
-        mock.assert_called_with(expected_query)
-
-    def test_or_where(self):
-        query_builder = (
-            QueryBuilder()
-            .match()
-            .node("L1", variable="n")
-            .to("TO")
-            .node("L2", variable="m")
-            .where("n.name", "=", "best_name")
-            .or_where("m.id", "<", 4)
-            .return_()
-        )
-        expected_query = " MATCH (n:L1)-[:TO]->(m:L2) WHERE n.name = 'best_name' OR m.id < 4 RETURN * "
-
-        with patch.object(Memgraph, "execute_and_fetch", return_value=None) as mock:
-            query_builder.execute()
-
-        mock.assert_called_with(expected_query)
-
-    def test_and_where(self):
-        query_builder = (
-            QueryBuilder()
-            .match()
-            .node("L1", variable="n")
-            .to("TO")
-            .node("L2", variable="m")
-            .where("n.name", "=", "best_name")
-            .and_where("m.id", "<", 4)
-            .return_()
-        )
-        expected_query = " MATCH (n:L1)-[:TO]->(m:L2) WHERE n.name = 'best_name' AND m.id < 4 RETURN * "
-
-        with patch.object(Memgraph, "execute_and_fetch", return_value=None) as mock:
-            query_builder.execute()
-
-        mock.assert_called_with(expected_query)
-
-    def test_xor_where(self):
-        query_builder = (
-            QueryBuilder()
-            .match()
-            .node("L1", variable="n")
-            .to("TO")
-            .node("L2", variable="m")
-            .where("n.name", "=", "best_name")
-            .xor_where("m.id", "<", 4)
-            .return_()
-        )
-        expected_query = " MATCH (n:L1)-[:TO]->(m:L2) WHERE n.name = 'best_name' XOR m.id < 4 RETURN * "
-
-        with patch.object(Memgraph, "execute_and_fetch", return_value=None) as mock:
-            query_builder.execute()
-
-        mock.assert_called_with(expected_query)
-
-    def test_get_single(self):
-        query_builder = (
-            QueryBuilder().match().node("L1", variable="n").to("TO").node("L2", variable="m").return_({"n": ""})
-        )
-        expected_query = " MATCH (n:L1)-[:TO]->(m:L2) RETURN n "
-
-        with patch.object(Memgraph, "execute_and_fetch", return_value=iter([{"n": None}])) as mock:
-            query_builder.get_single(retrieve="n")
-
-        mock.assert_called_with(expected_query)
-
-    def test_return_empty(self):
-        query_builder = QueryBuilder().match().node("L1", variable="n").to("TO").node("L2", variable="m").return_()
-        expected_query = " MATCH (n:L1)-[:TO]->(m:L2) RETURN * "
-
-        with patch.object(Memgraph, "execute_and_fetch", return_value=None) as mock:
-            query_builder.execute()
-
-        mock.assert_called_with(expected_query)
-
-    def test_return_alias(self):
-        query_builder = (
-            QueryBuilder().match().node("L1", variable="n").to("TO").node("L2", variable="m").return_({"L1": "first"})
-        )
-        expected_query = " MATCH (n:L1)-[:TO]->(m:L2) RETURN L1 AS first "
-
-        with patch.object(Memgraph, "execute_and_fetch", return_value=None) as mock:
-            query_builder.execute()
-
-        mock.assert_called_with(expected_query)
-
-    def test_return_alias_same_as_variable(self):
-        query_builder = (
-            QueryBuilder().match().node("L1", variable="n").to("TO").node("L2", variable="m").return_({"L1": "L1"})
-        )
-        expected_query = " MATCH (n:L1)-[:TO]->(m:L2) RETURN L1 "
-
-        with patch.object(Memgraph, "execute_and_fetch", return_value=None) as mock:
-            query_builder.execute()
-
-        mock.assert_called_with(expected_query)
-
-    def test_return_alias_empty(self):
-        query_builder = (
-            QueryBuilder().match().node("L1", variable="n").to("TO").node("L2", variable="m").return_({"L1": ""})
-        )
-        expected_query = " MATCH (n:L1)-[:TO]->(m:L2) RETURN L1 "
-
-        with patch.object(Memgraph, "execute_and_fetch", return_value=None) as mock:
-            query_builder.execute()
-
-        mock.assert_called_with(expected_query)
-
-    def test_call_procedure_pagerank(self):
-        query_builder = (
-            QueryBuilder()
-            .call(procedure="pagerank.get")
-            .yield_({"node": "", "rank": ""})
-            .return_({"node": "node", "rank": "rank"})
-        )
-        expected_query = " CALL pagerank.get() YIELD node, rank RETURN node, rank "
-        with patch.object(Memgraph, "execute_and_fetch", return_value=None) as mock:
-            query_builder.execute()
-
-        mock.assert_called_with(expected_query)
-
-    def test_call_procedure_node2vec(self):
-        query_builder = QueryBuilder().call(procedure="node2vec_online.get_embeddings", arguments="False, 2.0, 0.5")
-        expected_query = " CALL node2vec_online.get_embeddings(False, 2.0, 0.5) "
-        with patch.object(Memgraph, "execute_and_fetch", return_value=None) as mock:
-            query_builder.execute()
-
-        mock.assert_called_with(expected_query)
-
-    def test_call_procedure_nxalg_betweenness_centrality(self):
-        query_builder = (
-            QueryBuilder()
-            .call(procedure="nxalg.betweenness_centrality", arguments="20, True")
-            .yield_()
-            .return_({"node": "", "betweenness": ""})
-        )
-        expected_query = " CALL nxalg.betweenness_centrality(20, True) YIELD * RETURN node, betweenness "
-        with patch.object(Memgraph, "execute_and_fetch", return_value=None) as mock:
-            query_builder.execute()
-
-        mock.assert_called_with(expected_query)
-
-    def test_unwind(self):
-        query_builder = (
-            QueryBuilder().unwind(list_expression="[1, 2, 3, null]", variable="x").return_({"x": "", "'val'": "y"})
-        )
-        expected_query = " UNWIND [1, 2, 3, null] AS x RETURN x, 'val' AS y "
-=======
->>>>>>> 3574c7c8
+
+def test_multiple_merges(memgraph):
+    query_builder = (
+        QueryBuilder()
+        .merge()
+        .node("L1", variable="n")
+        .to("TO")
+        .node("L2", variable="m")
+        .merge()
+        .node(variable="n")
+        .to("TO")
+        .node("L3")
+        .return_()
+    )
+    expected_query = " MERGE (n:L1)-[:TO]->(m:L2) MERGE (n)-[:TO]->(:L3) RETURN * "
+
+    with patch.object(Memgraph, "execute_and_fetch", return_value=None) as mock:
+        query_builder.execute()
+
+    mock.assert_called_with(expected_query)
+
+
+def test_load_csv_with_header(memgraph):
+    query_builder = QueryBuilder().load_csv("path/to/my/file.csv", True, "row").return_()
+    expected_query = " LOAD CSV FROM 'path/to/my/file.csv' WITH HEADER AS row RETURN * "
+    with patch.object(Memgraph, "execute_and_fetch", return_value=None) as mock:
+        query_builder.execute()
+    mock.assert_called_with(expected_query)
+
+
+def test_load_csv_no_header(memgraph):
+    query_builder = QueryBuilder().load_csv("path/to/my/file.csv", False, "row").return_()
+    expected_query = " LOAD CSV FROM 'path/to/my/file.csv' NO HEADER AS row RETURN * "
+    with patch.object(Memgraph, "execute_and_fetch", return_value=None) as mock:
+        query_builder.execute()
+    mock.assert_called_with(expected_query)
+
+
+def test_where(memgraph):
+    query_builder = (
+        QueryBuilder()
+        .match()
+        .node("L1", variable="n")
+        .to("TO")
+        .node("L2", variable="m")
+        .where("n.name", "=", "best_name")
+        .return_()
+    )
+    expected_query = " MATCH (n:L1)-[:TO]->(m:L2) WHERE n.name = 'best_name' RETURN * "
+
+    with patch.object(Memgraph, "execute_and_fetch", return_value=None) as mock:
+        query_builder.execute()
+
+    mock.assert_called_with(expected_query)
+
+
+def test_or_where(memgraph):
+    query_builder = (
+        QueryBuilder()
+        .match()
+        .node("L1", variable="n")
+        .to("TO")
+        .node("L2", variable="m")
+        .where("n.name", "=", "best_name")
+        .or_where("m.id", "<", 4)
+        .return_()
+    )
+    expected_query = " MATCH (n:L1)-[:TO]->(m:L2) WHERE n.name = 'best_name' OR m.id < 4 RETURN * "
+
+    with patch.object(Memgraph, "execute_and_fetch", return_value=None) as mock:
+        query_builder.execute()
+
+    mock.assert_called_with(expected_query)
+
+
+def test_and_where(memgraph):
+    query_builder = (
+        QueryBuilder()
+        .match()
+        .node("L1", variable="n")
+        .to("TO")
+        .node("L2", variable="m")
+        .where("n.name", "=", "best_name")
+        .and_where("m.id", "<", 4)
+        .return_()
+    )
+    expected_query = " MATCH (n:L1)-[:TO]->(m:L2) WHERE n.name = 'best_name' AND m.id < 4 RETURN * "
+
+    with patch.object(Memgraph, "execute_and_fetch", return_value=None) as mock:
+        query_builder.execute()
+
+    mock.assert_called_with(expected_query)
+
+
+def test_xor_where(memgraph):
+    query_builder = (
+        QueryBuilder()
+        .match()
+        .node("L1", variable="n")
+        .to("TO")
+        .node("L2", variable="m")
+        .where("n.name", "=", "best_name")
+        .xor_where("m.id", "<", 4)
+        .return_()
+    )
+    expected_query = " MATCH (n:L1)-[:TO]->(m:L2) WHERE n.name = 'best_name' XOR m.id < 4 RETURN * "
+
+    with patch.object(Memgraph, "execute_and_fetch", return_value=None) as mock:
+        query_builder.execute()
+
+    mock.assert_called_with(expected_query)
+
+
+def test_get_single(memgraph):
+    query_builder = QueryBuilder().match().node("L1", variable="n").to("TO").node("L2", variable="m").return_({"n": ""})
+    expected_query = " MATCH (n:L1)-[:TO]->(m:L2) RETURN n "
+
+    with patch.object(Memgraph, "execute_and_fetch", return_value=iter([{"n": None}])) as mock:
+        query_builder.get_single(retrieve="n")
+
+    mock.assert_called_with(expected_query)
+
+
+def test_return_empty(memgraph):
+    query_builder = QueryBuilder().match().node("L1", variable="n").to("TO").node("L2", variable="m").return_()
+    expected_query = " MATCH (n:L1)-[:TO]->(m:L2) RETURN * "
+
+    with patch.object(Memgraph, "execute_and_fetch", return_value=None) as mock:
+        query_builder.execute()
+
+    mock.assert_called_with(expected_query)
+
+
+def test_return_alias(memgraph):
+    query_builder = (
+        QueryBuilder().match().node("L1", variable="n").to("TO").node("L2", variable="m").return_({"L1": "first"})
+    )
+    expected_query = " MATCH (n:L1)-[:TO]->(m:L2) RETURN L1 AS first "
+
+    with patch.object(Memgraph, "execute_and_fetch", return_value=None) as mock:
+        query_builder.execute()
+
+    mock.assert_called_with(expected_query)
+
+
+def test_return_alias_same_as_variable(memgraph):
+    query_builder = (
+        QueryBuilder().match().node("L1", variable="n").to("TO").node("L2", variable="m").return_({"L1": "L1"})
+    )
+    expected_query = " MATCH (n:L1)-[:TO]->(m:L2) RETURN L1 "
+
+    with patch.object(Memgraph, "execute_and_fetch", return_value=None) as mock:
+        query_builder.execute()
+
+    mock.assert_called_with(expected_query)
+
+
+def test_return_alias_empty(memgraph):
+    query_builder = (
+        QueryBuilder().match().node("L1", variable="n").to("TO").node("L2", variable="m").return_({"L1": ""})
+    )
+    expected_query = " MATCH (n:L1)-[:TO]->(m:L2) RETURN L1 "
+
+    with patch.object(Memgraph, "execute_and_fetch", return_value=None) as mock:
+        query_builder.execute()
+
+    mock.assert_called_with(expected_query)
+
+
+def test_call_procedure_pagerank(memgraph):
+    query_builder = (
+        QueryBuilder()
+        .call(procedure="pagerank.get")
+        .yield_({"node": "", "rank": ""})
+        .return_({"node": "node", "rank": "rank"})
+    )
+    expected_query = " CALL pagerank.get() YIELD node, rank RETURN node, rank "
+    with patch.object(Memgraph, "execute_and_fetch", return_value=None) as mock:
+        query_builder.execute()
+
+    mock.assert_called_with(expected_query)
+
+
+def test_call_procedure_node2vec(memgraph):
+    query_builder = QueryBuilder().call(procedure="node2vec_online.get_embeddings", arguments="False, 2.0, 0.5")
+    expected_query = " CALL node2vec_online.get_embeddings(False, 2.0, 0.5) "
+    with patch.object(Memgraph, "execute_and_fetch", return_value=None) as mock:
+        query_builder.execute()
+
+    mock.assert_called_with(expected_query)
+
+
+def test_call_procedure_nxalg_betweenness_centrality(memgraph):
+    query_builder = (
+        QueryBuilder()
+        .call(procedure="nxalg.betweenness_centrality", arguments="20, True")
+        .yield_()
+        .return_({"node": "", "betweenness": ""})
+    )
+    expected_query = " CALL nxalg.betweenness_centrality(20, True) YIELD * RETURN node, betweenness "
+    with patch.object(Memgraph, "execute_and_fetch", return_value=None) as mock:
+        query_builder.execute()
+
+    mock.assert_called_with(expected_query)
+
+
+def test_unwind(memgraph):
+    query_builder = (
+        QueryBuilder().unwind(list_expression="[1, 2, 3, null]", variable="x").return_({"x": "", "'val'": "y"})
+    )
+    expected_query = " UNWIND [1, 2, 3, null] AS x RETURN x, 'val' AS y "
+
+    with patch.object(Memgraph, "execute_and_fetch", return_value=None) as mock:
+        query_builder.execute()
+
+    mock.assert_called_with(expected_query)
+
 
 def test_remove_label(memgraph):
     query_builder = QueryBuilder().match().node(variable="n", labels=["Node1", "Node2"]).remove({"n:Node2"})
